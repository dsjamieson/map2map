<<<<<<< HEAD
from itertools import chain
=======
>>>>>>> 9f54e02c
import torch
import torch.distributed as dist
from torch.utils.data import Sampler


class DistFieldSampler(Sampler):
    """Distributed sampler for field data, useful for multiple crops

    Stochastic training on fields with multiple crops puts burden on the IO.
    A node may load files of the whole field but only need a small part of it.
    Numpy memmap can load part of the field, but can also be very slow (even
    slower than reading the whole thing)

    `div_data` enables data file division among GPUs when `shuffle=True`.
    For field with multiple crops, it helps IO by benefiting from the page
    cache, but limits stochasticity.
    Increase `div_shuffle_dist` can mitigate this by shuffling the order of
    samples within the specified distance.

    When `div_data=False` this sampler behaves similar to `DistributedSampler`,
    except for the chunky (rather than strided) subsample slicing.
    Like `DistributedSampler`, `set_epoch()` should be called at the beginning
    of each epoch during training.
    """
    def __init__(self, dataset, shuffle,
                 div_data=False, div_shuffle_dist=0):
        self.rank = dist.get_rank()
        self.world_size = dist.get_world_size()

        self.dataset = dataset
        self.nsample = len(dataset)
        self.nfile = dataset.nfile
        self.ncrop = dataset.ncrop

        self.shuffle = shuffle

        self.div_data = div_data
        self.div_shuffle_dist = div_shuffle_dist

    def __iter__(self):
        # deterministically shuffle based on epoch
        g = torch.Generator()
        g.manual_seed(self.epoch)

        if self.shuffle:
            if self.div_data:
                # shuffle files
                ind = torch.randperm(self.nfile, generator=g)
                ind = ind[:, None] * self.ncrop + torch.arange(self.ncrop)
                ind = ind.flatten()

                # displace crops with respect to files
                dis = torch.rand((self.nfile, self.ncrop),
                                 generator=g) * self.div_shuffle_dist
                loc = torch.arange(self.nfile)
                loc = loc[:, None] + dis
                loc = loc.flatten() % self.nfile  # periodic in files
                dis_ind = loc.argsort()

                # shuffle crops
                ind = ind[dis_ind].tolist()
            else:
                ind = torch.randperm(self.nsample, generator=g).tolist()
        else:
            ind = list(range(self.nsample))

        start = self.rank * len(self)
        stop = start + len(self)
        ind = ind[start:stop]

        return iter(ind)

    def __len__(self):
        return self.nsample // self.world_size

    def set_epoch(self, epoch):
        self.epoch = epoch<|MERGE_RESOLUTION|>--- conflicted
+++ resolved
@@ -1,7 +1,3 @@
-<<<<<<< HEAD
-from itertools import chain
-=======
->>>>>>> 9f54e02c
 import torch
 import torch.distributed as dist
 from torch.utils.data import Sampler
