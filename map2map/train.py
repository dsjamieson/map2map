--- conflicted
+++ resolved
@@ -89,13 +89,8 @@
         #weight_decay=args.weight_decay
     )
     #scheduler = torch.optim.lr_scheduler.ReduceLROnPlateau(optimizer)
-<<<<<<< HEAD
-    scheduler = torch.optim.CyclicLR(optimizer, base_lr=args.lr * 1e-2,
-                                                max_lr=args.lr)
-=======
     scheduler = torch.optim.lr_scheduler.CyclicLR(optimizer,
             base_lr=args.lr * 1e-2, max_lr=args.lr)
->>>>>>> 7540154e
 
     if args.load_state:
         state = torch.load(args.load_state, map_location=args.device)
